--- conflicted
+++ resolved
@@ -524,7 +524,6 @@
 
             self._clear_data_rows(ws, start_row, total_row - 1)
 
-<<<<<<< HEAD
             columns = [
                 "nit",
                 "cliente",
@@ -538,15 +537,6 @@
                 "precio",
                 "descuento",
             ]
-=======
-            header_row_idx = start_row - 1
-            header_map: dict[str, int] = {}
-            for col_idx in range(1, ws.max_column + 1):
-                header_value = ws.cell(header_row_idx, col_idx).value
-                normalized = _normalize_header(header_value)
-                if normalized:
-                    header_map.setdefault(normalized, col_idx)
->>>>>>> b7f12e8a
 
             thin = Side(style="thin")
             border = Border(left=thin, right=thin, top=thin, bottom=thin)
@@ -588,7 +578,6 @@
                 fecha_cell = ws.cell(target_row, fecha_col)
                 fecha_cell.value = fecha_formateada
                 fecha_cell.border = border
-<<<<<<< HEAD
                 codigo_creado = self._extract_codigo_creado(values)
                 for col_idx, key in enumerate(columns, start=2):
                     cell = ws.cell(target_row, col_idx)
@@ -602,59 +591,6 @@
                 codigo_cell.value = codigo_creado
                 codigo_cell.border = border
                 codigo_cell.comment = None
-=======
-                all_columns = values.get("__all_columns__", ())
-                normalized_all = {
-                    _normalize_header(header): value
-                    for header, value in all_columns
-                    if header
-                }
-                values.pop("__all_columns__", None)
-
-                codigo_errado = _first_non_empty(
-                    values.get("codigo_errado"),
-                    normalized_all.get("codigo errado"),
-                    normalized_all.get("codigo incorrecto"),
-                )
-                codigo_creado = _first_non_empty(
-                    values.get("codigo_creado"),
-                    normalized_all.get("codigo creado"),
-                    normalized_all.get("codigo correcto"),
-                    normalized_all.get("codigo nuevo"),
-                    normalized_all.get("codigo generado"),
-                    normalized_all.get("codigo final"),
-                )
-                if codigo_errado not in (None, ""):
-                    values["codigo_errado"] = codigo_errado
-                if codigo_creado not in (None, ""):
-                    values["codigo_creado"] = codigo_creado
-
-                reason = _strip_text(values.get("razon"))
-                comment_text = None
-                if row.comment:
-                    _, observation = _parse_comment(row.comment)
-                    comment_text = observation or row.comment.text
-                comment_text = _strip_text(comment_text)
-                if reason and comment_text:
-                    combined_reason = f"{reason} - {comment_text}"
-                else:
-                    combined_reason = comment_text or reason or None
-                values["razon"] = combined_reason
-
-                for key, normalized_header, number_format in column_specs:
-                    col_idx = header_map.get(normalized_header)
-                    if not col_idx:
-                        continue
-                    cell = ws.cell(target_row, col_idx)
-                    cell.value = values.get(key)
-                    cell.border = border
-                    if number_format:
-                        cell.number_format = number_format
-                    elif key in {"ventas", "costos"}:
-                        cell.number_format = currency_format
-                    elif key == "descuento":
-                        cell.number_format = percent_format
->>>>>>> b7f12e8a
             self._apply_table_zebra_format(ws, start_row, len(rows))
             destino.parent.mkdir(parents=True, exist_ok=True)
             template.save(destino)
