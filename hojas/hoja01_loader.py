import argparse, os, re
from pathlib import Path
from datetime import datetime
import pandas as pd
from openpyxl import load_workbook
from openpyxl.utils import get_column_letter
from openpyxl.styles import Border, Side, Font


def _load_env():
    env_file = Path(__file__).resolve().parent.parent / ".env"
    if env_file.exists():
        for line in env_file.read_text().splitlines():
            line = line.strip()
            if not line or line.startswith("#") or "=" not in line:
                continue
            key, value = line.split("=", 1)
            os.environ.setdefault(key.strip(), value.strip())


_load_env()
DEFAULT_RENT_DIR = os.environ.get("RENT_DIR", r"C:\\Rentabilidad")
DEFAULT_EXCEL = os.environ.get(
    "EXCEL",
    str(Path(DEFAULT_RENT_DIR) / f"INFORME_{datetime.now().strftime('%Y%m%d')}.xlsx"),
)
DEFAULT_EXCZDIR = os.environ.get("EXCZDIR", r"D:\\SIIWI01\\LISTADOS")
DEFAULT_EXCZ_PREFIX = os.environ.get("EXCZPREFIX", "EXCZ980")
DEFAULT_CCOSTO_EXCZ_PREFIX = os.environ.get("CCOSTO_EXCZPREFIX", "EXCZ979")

def _norm(s: str) -> str:
    return (str(s).strip().lower()
            .replace("%","").replace(".","")
            .replace("_"," ").replace("-"," ").replace("  "," "))

def _find_header_row_and_map(ws):
    header_row = None
    header_map = {}
    for i, row in enumerate(ws.iter_rows(min_row=1, max_row=min(ws.max_row, 100), values_only=True), start=1):
        non_empty = [(j+1, c) for j, c in enumerate(row) if c not in (None, "")]
        if len(non_empty) >= 3:
            header_row = i
            for col_idx, val in non_empty:
                header_map[_norm(val)] = (val, col_idx)
            break
    return header_row, header_map

def _letter_from_header(header_map, *candidates):
    for c in candidates:
        key = _norm(c)
        if key in header_map:
            return header_map[key][1]
    return None

def _pick_latest_excz(path: Path, prefix: str):
    pattern = rf'^{re.escape(prefix.lower())}.*\.(xlsx|xls|csv)$'
    candidates = []
    for p in path.iterdir():
        if not p.is_file():
            continue
        name = p.name.lower()
        if re.match(pattern, name):
            candidates.append(p)
    if not candidates:
        return None
    candidates.sort(key=lambda p: p.stat().st_mtime, reverse=True)
    return candidates[0]

def _read_excz_df(file: Path):
    """
    Lee un archivo EXCZ en distintos formatos intentando detectar la fila de
    cabeceras real.  Los reportes EXCZ suelen traer filas preliminares antes de
    las columnas, por lo que se importa sin cabecera y luego se busca la primera
    fila con suficientes datos para considerarla cabecera.
    """
    suffix = file.suffix.lower()
    if suffix in [".xlsx", ".xls"]:
        df_raw = pd.read_excel(file, sheet_name=None, header=None)
        # tomar la primera hoja
        if isinstance(df_raw, dict):
            df_raw = next(iter(df_raw.values()))
    elif suffix == ".csv":
        df_raw = pd.read_csv(file, sep=";", header=None, engine="python")
    else:
        raise ValueError("Formato no soportado: " + suffix)

    # Detectar fila de cabeceras
    header_row = None
    for i in range(min(len(df_raw), 50)):
        row = df_raw.iloc[i].dropna().astype(str).str.strip()
        if len(row) >= 3:
            header_row = i
            break
    if header_row is None:
        return pd.DataFrame()

    df = df_raw.iloc[header_row + 1:].copy()
    df.columns = df_raw.iloc[header_row].astype(str).tolist()
    return df

def _guess_map(df_cols):
    cols = { _norm(c): c for c in df_cols }
    def pick(*keys):
        for k in keys:
            nk = _norm(k)
            if nk in cols:
                return cols[nk]
        return None
    return {
        "centro_costo": pick(
            "centro de costo",
            "centro costo",
            "centro de costos",
            "punto de venta",
            "pto de venta",
            "punto",
<<<<<<< HEAD
            "centro",
            "zona"
=======
            "centro"
>>>>>>> cb0906a3
        ),
        "nit": pick("nit","nit cliente","identificacion","identificación"),
        "cliente_combo": pick("nit - sucursal - cliente","cliente sucursal","cliente","razon social","razón social"),
        "descripcion": pick("descripcion","descripción","producto","nombre producto","item"),
        "cantidad": pick("cantidad","cant"),
        "ventas": pick("ventas","subtotal sin iva","total sin iva","valor venta","base"),
        "costos": pick("costos","costo","costo total","costo sin iva"),
        "renta": pick("% renta","renta","rentabilidad","rentabilidad venta"),
        "utili": pick("% utili","utili","utilidad","utilidad %","utilidad porcentaje"),
    }


def _normalize_spaces(value):
    if value is None:
        return ""
    return re.sub(r"\s+", " ", str(value).strip()).lower()


def _update_ccosto_sheets(wb, excz_dir, prefix, currency_fmt, border):
    config = [
        ("CCOSTO1", "0001   MOST. PRINCIPAL"),
        ("CCOSTO2", "0002   MOST. SUCURSAL"),
        ("CCOSTO3", "0003   MOSTRADOR CALARCA"),
        ("CCOSTO4", "0007   TIENDA PINTUCO"),
    ]

    excz_dir = Path(excz_dir)
    if not excz_dir.exists():
        print(f"ERROR: No existe la carpeta de EXCZ para CCOSTO: {excz_dir}")
        raise SystemExit(8)
    latest = _pick_latest_excz(excz_dir, prefix)
    if not latest:
        print(f"ERROR: No se encontró EXCZ para CCOSTO con prefijo {prefix} en {excz_dir}")
        raise SystemExit(6)

    df = _read_excz_df(latest)
    if df.empty:
        df = pd.DataFrame()

    mapping = _guess_map(df.columns)
    centro_col = mapping.get("centro_costo")
    if not centro_col:
<<<<<<< HEAD
        print("ERROR: El EXCZ para CCOSTO no contiene columna de Centro de Costo o Zona")
=======
        print("ERROR: El EXCZ para CCOSTO no contiene columna de Centro de Costo")
>>>>>>> cb0906a3
        raise SystemExit(7)

    columns = {
        key: mapping[key]
        for key in ["centro_costo", "descripcion", "cantidad", "ventas", "costos", "renta", "utili"]
        if mapping.get(key)
    }

    sub = df[list(columns.values())].copy() if columns else pd.DataFrame()
    sub.rename(columns={v: k for k, v in columns.items()}, inplace=True)

    for col in ["centro_costo", "descripcion", "cantidad", "ventas", "costos", "renta", "utili"]:
        if col not in sub.columns:
            sub[col] = pd.NA

    sub = sub.dropna(how="all")

    for col in ["cantidad", "ventas", "costos", "renta", "utili"]:
        if col in sub.columns:
            sub[col] = pd.to_numeric(sub[col], errors="coerce")

    sub["ccosto_norm"] = sub["centro_costo"].map(_normalize_spaces)

    order = ["centro_costo", "descripcion", "cantidad", "ventas", "costos", "renta", "utili"]
    headers = [
        "CENTRO DE COSTO",
        "DESCRIPCION",
        "CANTIDAD",
        "VENTAS",
        "COSTOS",
        "% RENTA",
        "% UTIL.",
    ]

    summary = {}

    for sheet_name, label in config:
        if sheet_name not in wb.sheetnames:
            continue

        ws = wb[sheet_name]
        ws.delete_rows(1, ws.max_row)

        target_norm = _normalize_spaces(label)
        data = sub[sub["ccosto_norm"] == target_norm].copy()

        if data.empty:
            ws["A1"] = "ESTE PUNTO DE VENTA NO ABRIÓ HOY"
            summary[sheet_name] = 0
            continue

        data = data[order]

        mask_valid = data[["descripcion", "cantidad", "ventas", "costos", "renta", "utili"]].notna().any(axis=1)
        data = data[mask_valid]

        if data.empty:
            ws["A1"] = "ESTE PUNTO DE VENTA NO ABRIÓ HOY"
            summary[sheet_name] = 0
            continue

        subtotal_mask = data["descripcion"].astype(str).str.contains("subtotal", case=False, na=False)
        detail = data[~subtotal_mask]
        subtotal_rows = data[subtotal_mask]

        if not detail.empty and detail["renta"].notna().any():
            detail = detail.sort_values(by="renta", ascending=True, na_position="last")

        data = pd.concat([detail, subtotal_rows], ignore_index=True)

        for idx, header in enumerate(headers, start=1):
            ws.cell(row=1, column=idx, value=header)

        for i, row in enumerate(data.itertuples(index=False), start=2):
            values = [
                getattr(row, "centro_costo"),
                getattr(row, "descripcion"),
                getattr(row, "cantidad"),
                getattr(row, "ventas"),
                getattr(row, "costos"),
                getattr(row, "renta"),
                getattr(row, "utili"),
            ]
            for col_idx, value in enumerate(values, start=1):
                cell = ws.cell(row=i, column=col_idx)
                cell.value = None if pd.isna(value) else value
                if col_idx in (4, 5) and cell.value is not None:
                    cell.number_format = currency_fmt
                cell.border = border

        summary[sheet_name] = len(data)

    return summary, latest

def main():
    p = argparse.ArgumentParser(description="Importa último EXCZ a Hoja 1 y aplica fórmulas fijas.")
    p.add_argument("--excel",   default=DEFAULT_EXCEL,   help="Ruta al INFORME_YYYYMMDD.xlsx")
    p.add_argument("--exczdir", default=DEFAULT_EXCZDIR, help="Carpeta de EXCZ")
    p.add_argument("--hoja",    default=None,            help="Nombre de la Hoja 1 (por defecto la primera)")
    p.add_argument("--excz-prefix", default=DEFAULT_EXCZ_PREFIX,
                   help="Prefijo del archivo EXCZ a buscar")
    p.add_argument("--max-rows", type=int, default=0,    help="Forzar número de filas (0 = según datos)")
    p.add_argument("--skip-import", action="store_true", help="No importar EXCZ, sólo aplicar fórmulas")
    p.add_argument("--safe-fill",  action="store_true", default=True, help="Sólo escribir en filas con datos")
    p.add_argument("--skip-ccosto", action="store_true", help="No actualizar hojas CCOSTO")
    p.add_argument("--ccosto-excz-prefix", default=DEFAULT_CCOSTO_EXCZ_PREFIX,
                   help="Prefijo del archivo EXCZ para hojas CCOSTO")
    args = p.parse_args()

    path = Path(args.excel)
    if not path.exists():
        print(f"ERROR: No existe el informe: {path}")
        raise SystemExit(2)

    wb = load_workbook(path)
    ws = wb[args.hoja] if args.hoja else wb.worksheets[0]

    # Asegurar encabezado fijo para código de vendedor
    ws["D6"] = "COD. VENDEDOR"

    thin = Side(style="thin")
    border = Border(left=thin, right=thin, top=thin, bottom=thin)
    bold = Font(bold=True)
    currency_fmt = "$#,##0.00"

    ccosto_summary = {}
    ccosto_file = None

    # --- Actualizar encabezado con fechas dinámicas -----------------------
    now = datetime.now()

    m = re.search(r"(\d{4})(\d{2})(\d{2})", path.stem)
    report_date = datetime(int(m.group(1)), int(m.group(2)), int(m.group(3))) if m else now

    for row in ws.iter_rows(min_row=1, max_row=6, max_col=ws.max_column):
        for cell in row:
            if not isinstance(cell.value, str):
                continue
            val = cell.value
            if "MES/DIA/ANIO" in val:
                cell.value = now.strftime("%m/%d/%Y")
            elif "FECHA DEL INFORME" in val:
                cell.value = val.replace("FECHA DEL INFORME", report_date.strftime("%m/%d/%Y"))
            elif "Procesado en" in val:
                cell.value = f"Procesado en: {now.strftime('%Y/%m/%d %H:%M:%S:%f')[:-3]}"
    # ---------------------------------------------------------------------

    header_row, hmap = _find_header_row_and_map(ws)
    if not header_row:
        print("ERROR: No se detectaron cabeceras en Hoja 1")
        raise SystemExit(3)

    def idx(*names): 
        return _letter_from_header(hmap, *names)

    col_nit = idx("nit")
    col_cliente_combo = idx("nit - sucursal - cliente","cliente")
    col_desc = idx("descripcion","descripción","producto")
    col_cant = idx("cantidad")
    col_ventas = idx("ventas")
    col_costos = idx("costos","costo")
    col_renta = idx("% renta.","% renta","renta","rentabilidad")
    col_utili = idx("% utili.","% utili","utili","utilidad")
    col_vendedor = 4  # Columna D reservada para COD. VENDEDOR
    col_precio = idx("precio")
    col_descuento = idx("descuento")
    col_excz = idx("excz")

    start_row = header_row + 1

    # Congelar filas superiores para mantener visible el encabezado
    ws.freeze_panes = ws.cell(row=start_row, column=1)

    # Importar EXCZ más reciente
    n_rows = 0
    if not args.skip_import:
        excz_dir = Path(args.exczdir)
        if not excz_dir.exists():
            print(f"ERROR: No existe la carpeta de EXCZ: {excz_dir}")
            raise SystemExit(4)

        latest = _pick_latest_excz(excz_dir, args.excz_prefix)
        if not latest:
            print("ERROR: No se encontró EXCZ en la carpeta.")
            raise SystemExit(5)

        df = _read_excz_df(latest)
        m = _guess_map(df.columns)

        cols_needed = {k: v for k, v in m.items() if v is not None}
        sub = df[list(cols_needed.values())].copy()
        sub.rename(columns={v: k for k, v in cols_needed.items()}, inplace=True)

        # Derivar NIT desde "cliente_combo" si hace falta
        if "nit" not in sub.columns and "cliente_combo" in sub.columns:
            sub["nit"] = (
                sub["cliente_combo"].astype(str).str.extract(r"^(\d+)")[0]
            )

        # Convertir datos numéricos y ordenar por rentabilidad
        for col in ["ventas", "costos", "renta", "utili"]:
            if col in sub.columns:
                sub[col] = pd.to_numeric(sub[col], errors="coerce")
        if "renta" in sub.columns:
            sub = sub.sort_values(by="renta", ascending=True, na_position="last")

        # Eliminar filas de totales o cabeceras repetidas
        if "descripcion" in sub.columns:
            sub = sub[~sub["descripcion"].astype(str).str.contains("total", case=False, na=False)]
            sub = sub[sub["descripcion"].notna()]

        if args.max_rows and len(sub) > args.max_rows:
            sub = sub.iloc[:args.max_rows].copy()

        # Escribir al Excel
        for i, row in enumerate(sub.itertuples(index=False), start=start_row):
            cells = []
            if col_nit and "nit" in sub.columns:
                cells.append(ws.cell(i, col_nit, getattr(row, "nit")))
            if col_cliente_combo and "cliente_combo" in sub.columns:
                cells.append(ws.cell(i, col_cliente_combo, getattr(row, "cliente_combo")))
            if col_desc and "descripcion" in sub.columns:
                cells.append(ws.cell(i, col_desc, getattr(row, "descripcion")))
            if col_cant and "cantidad" in sub.columns:
                cells.append(ws.cell(i, col_cant, getattr(row, "cantidad")))
            if col_ventas and "ventas" in sub.columns:
                c = ws.cell(i, col_ventas, getattr(row, "ventas"))
                c.number_format = currency_fmt
                cells.append(c)
            if col_costos and "costos" in sub.columns:
                c = ws.cell(i, col_costos, getattr(row, "costos"))
                c.number_format = currency_fmt
                cells.append(c)
            if col_renta and "renta" in sub.columns:
                cells.append(ws.cell(i, col_renta, getattr(row, "renta")))
            if col_utili and "utili" in sub.columns:
                cells.append(ws.cell(i, col_utili, getattr(row, "utili")))
            if col_excz:
                cells.append(ws.cell(i, col_excz, latest.stem))
            for c in cells:
                c.border = border

        n_rows = len(sub)

    if not args.skip_import and not args.skip_ccosto:
        ccosto_summary, ccosto_file = _update_ccosto_sheets(
            wb, args.exczdir, args.ccosto_excz_prefix, currency_fmt, border
        )

    # Aplicar fórmulas fijas
    vend_range = "G:H"   # VENDEDORES (NIT en G, COD_VENDEDOR en H)
    prec_range = "A:B"   # PRECIOS (DESCRIPCION en A, PRECIO en B)

    L = lambda c: get_column_letter(c) if c else None
    L_vend = L(col_vendedor); L_prec = L(col_precio); L_desc = L(col_descuento)
    L_nit = L(col_nit); L_desc_src = L(col_desc); L_cant = L(col_cant); L_vent = L(col_ventas)

    end_row = ws.max_row if n_rows == 0 else (start_row + n_rows - 1)
    if args.max_rows and end_row < start_row + args.max_rows - 1:
        end_row = start_row + args.max_rows - 1

    for r in range(start_row, end_row + 1):
        if args.safe_fill:
            has_any = False
            for cidx in [col_nit, col_desc, col_ventas, col_cant]:
                if cidx and ws.cell(r, cidx).value not in (None, ""):
                    has_any = True; break
            if not has_any:
                continue
        if L_vend and L_nit:
            c = ws[f"{L_vend}{r}"]
            c.value = f"=VLOOKUP({L_nit}{r},VENDEDORES!{vend_range},2,0)"
            c.border = border
        if L_prec and L_desc_src:
            c = ws[f"{L_prec}{r}"]
            c.value = f"=VLOOKUP({L_desc_src}{r},PRECIOS!{prec_range},2,0)"
            c.border = border
        if L_desc and L_vent and L_cant and L_prec:
            c = ws[f"{L_desc}{r}"]
            c.value = f"=1-(({L_vent}{r}*1.19)/{L_cant}{r}/{L_prec}{r})"
            c.border = border

    # --- Fila de Total General -------------------------------------------
    total_label = "Total General"
    total_label_col = col_desc or col_cliente_combo or col_nit or 1

    # Eliminar totales previos para evitar duplicados
    to_delete = []
    for r in range(start_row, ws.max_row + 1):
        cell_val = ws.cell(r, total_label_col).value
        if isinstance(cell_val, str) and cell_val.strip().lower() == total_label.lower():
            to_delete.append(r)
    for offset, r in enumerate(to_delete):
        ws.delete_rows(r - offset)

    data_check_cols = [c for c in [col_nit, col_cliente_combo, col_desc, col_cant, col_ventas, col_costos] if c]
    last_data_row = start_row - 1
    for r in range(ws.max_row, start_row - 1, -1):
        if any(ws.cell(r, c).value not in (None, "") for c in data_check_cols):
            last_data_row = r
            break

    total_row = last_data_row + 1
    label_cell = ws.cell(total_row, total_label_col, total_label)
    label_cell.font = bold
    label_cell.border = border

    def set_sum(col_idx, number_format=None):
        if not col_idx:
            return None
        cell = ws.cell(total_row, col_idx)
        if last_data_row >= start_row:
            col_letter = get_column_letter(col_idx)
            cell.value = f"=SUM({col_letter}{start_row}:{col_letter}{last_data_row})"
        else:
            cell.value = 0
        if number_format:
            cell.number_format = number_format
        cell.font = bold
        cell.border = border
        return cell

    total_cant_cell = set_sum(col_cant)
    total_ventas_cell = set_sum(col_ventas, currency_fmt)
    total_costos_cell = set_sum(col_costos, currency_fmt)

    if col_renta and total_ventas_cell and total_costos_cell:
        ventas_ref = f"{get_column_letter(col_ventas)}{total_row}"
        costos_ref = f"{get_column_letter(col_costos)}{total_row}"
        rent_cell = ws.cell(total_row, col_renta)
        rent_cell.value = f"=IF({ventas_ref}=0,0,({ventas_ref}-{costos_ref})/{ventas_ref})"
        rent_cell.number_format = "0.00%"
        rent_cell.font = bold
        rent_cell.border = border

    if col_utili and total_ventas_cell and total_costos_cell:
        util_cell = ws.cell(total_row, col_utili)
        util_cell.value = f"={get_column_letter(col_ventas)}{total_row}-{get_column_letter(col_costos)}{total_row}"
        util_cell.number_format = currency_fmt
        util_cell.font = bold
        util_cell.border = border

    for _, (_, col_idx) in hmap.items():
        cell = ws.cell(total_row, col_idx)
        cell.border = border

    wb.save(path)
    msg = f"OK. Procesadas {n_rows} filas y fórmulas aplicadas sobre: {path}"
    if ccosto_file:
        items = ", ".join(f"{k}={v}" for k, v in sorted(ccosto_summary.items())) or "sin datos"
        msg += f" | CCOSTO ({ccosto_file.name}): {items}"
    print(msg)

if __name__ == "__main__":
    main()<|MERGE_RESOLUTION|>--- conflicted
+++ resolved
@@ -114,12 +114,10 @@
             "punto de venta",
             "pto de venta",
             "punto",
-<<<<<<< HEAD
+
             "centro",
             "zona"
-=======
-            "centro"
->>>>>>> cb0906a3
+
         ),
         "nit": pick("nit","nit cliente","identificacion","identificación"),
         "cliente_combo": pick("nit - sucursal - cliente","cliente sucursal","cliente","razon social","razón social"),
@@ -162,11 +160,9 @@
     mapping = _guess_map(df.columns)
     centro_col = mapping.get("centro_costo")
     if not centro_col:
-<<<<<<< HEAD
+
         print("ERROR: El EXCZ para CCOSTO no contiene columna de Centro de Costo o Zona")
-=======
-        print("ERROR: El EXCZ para CCOSTO no contiene columna de Centro de Costo")
->>>>>>> cb0906a3
+
         raise SystemExit(7)
 
     columns = {
