--- conflicted
+++ resolved
@@ -40,10 +40,6 @@
             "PRECIO",
             "DESCUENTO",
             "CODIGO CREADO",
-<<<<<<< HEAD
-=======
-            "RAZON",
->>>>>>> b7f12e8a
         ]
     )
     for _ in range(23):
@@ -118,11 +114,7 @@
         0.35,
         1200,
         0.20,
-<<<<<<< HEAD
         "COD-UNO",
-=======
-        "CRE-001",
->>>>>>> b7f12e8a
         "Precio diferente",
     ]
     start_row = ws.max_row + 1
@@ -132,13 +124,8 @@
             cell.fill = ORANGE
         elif col_idx == 5:
             cell.fill = ORANGE
-<<<<<<< HEAD
     ws.cell(start_row, 14).fill = ORANGE
     ws.cell(start_row, 14).comment = Comment("Observación de prueba", "QA")
-=======
-    ws.cell(start_row, 13).fill = ORANGE
-    ws.cell(start_row, 13).comment = Comment("Observación de prueba", "QA")
->>>>>>> b7f12e8a
     row_codigos_2 = [
         datetime(2023, 3, 20),
         "789",
@@ -152,11 +139,7 @@
         0.40,
         1200,
         0.15,
-<<<<<<< HEAD
         "COD-TRES",
-=======
-        "CRE-002",
->>>>>>> b7f12e8a
         "Diferencia de lista",
     ]
     start_row += 1
@@ -166,11 +149,7 @@
             cell.fill = ORANGE
         elif col_idx == 6:
             cell.fill = ORANGE
-<<<<<<< HEAD
     ws.cell(start_row, 14).fill = ORANGE
-=======
-    ws.cell(start_row, 13).fill = ORANGE
->>>>>>> b7f12e8a
     row_cobros = [
         datetime(2023, 3, 25),
         "456",
@@ -184,11 +163,7 @@
         0.27,
         1100,
         None,
-<<<<<<< HEAD
         "COD-DOS",
-=======
-        "CRE-003",
->>>>>>> b7f12e8a
         "Doc",
     ]
     start_row += 1
@@ -196,11 +171,7 @@
         cell = ws.cell(start_row, col_idx, value)
         if col_idx == 1:
             cell.fill = YELLOW
-<<<<<<< HEAD
         elif col_idx == 14:
-=======
-        elif col_idx == 13:
->>>>>>> b7f12e8a
             cell.fill = YELLOW
             cell.comment = Comment("Doc: FV-123 Observación de prueba", "QA")
     ws.cell(start_row, 7).fill = YELLOW
@@ -238,11 +209,7 @@
     codigos_path = service.generar_codigos_incorrectos("Marzo", bus=None)
     wb_codigos = load_workbook(codigos_path)
     ws_codigos = wb_codigos.active
-<<<<<<< HEAD
     assert ws_codigos.cell(2, 1).value == "12/03/2023"
-=======
-    assert ws_codigos.cell(2, 1).value == "01/03/2023"
->>>>>>> b7f12e8a
     assert ws_codigos.cell(2, 2).value == "123"
     assert ws_codigos.cell(2, 4).value == "Producto A"
     assert ws_codigos.cell(2, 10).value == 0.35
@@ -250,7 +217,6 @@
     assert ws_codigos.cell(2, 7).number_format == "$#,##0.00"
     assert ws_codigos.cell(2, 8).number_format == "$#,##0.00"
     assert ws_codigos.cell(2, 12).number_format == "0.00%"
-<<<<<<< HEAD
     assert ws_codigos.cell(2, 13).value == "COD-UNO"
     assert ws_codigos.cell(2, 13).comment is None
     assert ws_codigos.cell(3, 2).value == "789"
@@ -259,19 +225,6 @@
     assert ws_codigos.cell(3, 13).comment is None
     assert ws_codigos.cell(1, 14).value is None
     assert ws_codigos.cell(2, 14).value is None
-=======
-    assert ws_codigos.cell(2, 13).value == "CRE-001"
-    assert (
-        ws_codigos.cell(2, 14).value
-        == "Precio diferente - Observación de prueba"
-    )
-    assert ws_codigos.cell(3, 2).value == "789"
-    assert ws_codigos.cell(3, 10).value == 0.4
-    assert ws_codigos.cell(1, 13).value == "CODIGO CREADO"
-    assert ws_codigos.cell(1, 14).value == "RAZON"
-    assert ws_codigos.cell(3, 13).value == "CRE-002"
-    assert ws_codigos.max_column == 14
->>>>>>> b7f12e8a
     assert ws_codigos.cell(2, 1).fill.patternType is None
     assert ws_codigos.cell(3, 1).fill.patternType == "solid"
     assert ws_codigos.cell(25, 2).value == "TOTAL"
@@ -378,22 +331,14 @@
             0.3,
             1200,
             0.1,
-<<<<<<< HEAD
             f"COD-{idx:02d}",
-=======
-            f"CRE-{idx:03d}",
->>>>>>> b7f12e8a
             f"Observacion {idx}",
         ]
         for col_idx, value in enumerate(values, start=1):
             cell = ws.cell(start_row, col_idx, value)
             if col_idx == 1:
                 cell.fill = ORANGE
-<<<<<<< HEAD
             elif col_idx in (5, 14):
-=======
-            elif col_idx in (4, 13):
->>>>>>> b7f12e8a
                 cell.fill = ORANGE
 
     informe_path = informes_dir / "INFORME_20230401.xlsx"
@@ -449,7 +394,6 @@
     )
     start_row = ws.max_row + 1
     ws.cell(start_row, 1).fill = ORANGE
-<<<<<<< HEAD
     ws.cell(start_row, 2, "900100200")
     ws.cell(start_row, 3, "CLIENTE TEST")
     ws.cell(start_row, 4, "Producto X")
@@ -461,17 +405,6 @@
     ws.cell(start_row, 13).fill = ORANGE
     ws.cell(start_row, 14, "Detalle")
     ws.cell(start_row, 14).fill = ORANGE
-=======
-    ws.cell(start_row, 2, "CLIENTE TEST")
-    ws.cell(start_row, 3, "Producto X")
-    ws.cell(start_row, 4, "Vendedor X").fill = ORANGE
-    ws.cell(start_row, 6, 5)
-    ws.cell(start_row, 7, 5000)
-    ws.cell(start_row, 8, 3000)
-    ws.cell(start_row, 12, "CRE-999")
-    ws.cell(start_row, 13, "Detalle")
-    ws.cell(start_row, 13).fill = ORANGE
->>>>>>> b7f12e8a
     wb_path = informes_dir / "INFORME_SIN_FECHA.xlsx"
     wb.save(wb_path)
     wb.close()
